from typing import Dict
from typing import List
from typing import Optional
from typing import Tuple
from typing import Union
from itertools import permutations

import torch
from typeguard import check_argument_types

from espnet2.asr.frontend.abs_frontend import AbsFrontend
from espnet2.torch_utils.device_funcs import force_gatherable
from espnet2.train.abs_espnet_model import AbsESPnetModel
from torch_complex.tensor import ComplexTensor
from functools import reduce


class ESPnetFrontendModel(AbsESPnetModel):
    """CTC-attention hybrid Encoder-Decoder model"""

    def __init__(
            self,
            frontend: Optional[AbsFrontend],
    ):
        assert check_argument_types()

        super().__init__()

        self.frontend = frontend
        self.num_spk = frontend.num_spk
        self.fs = frontend.fs
        self.tf_factor = frontend.tf_factor
        self.mask_type = frontend.mask_type
        # for multi-channel signal
        self.ref_channel = frontend.ref_channel

    def _create_mask_label(self, mix_spec, ref_spec, mask_type="IAM"):
        """
        :param mix_spec: ComplexTensor(B, T, F)
        :param ref_spec: [ComplexTensor(B, T, F), ...] or ComplexTensor(B, T, F)
        :param noise_spec: ComplexTensor(B, T, F)
        :return: [Tensor(B, T, F), ...] or [ComplexTensor(B, T, F), ...]
        """

        assert mask_type in ["IBM", "IRM", "IAM", "PSM", "NPSM", "ICM"], f"mask type {mask_type} not supported"
        eps = 10 - 8
        mask_label = []
        for r in ref_spec:
            mask = None
            if mask_type == "IBM":
                flags = [abs(r) >= abs(n) for n in ref_spec]
                mask = reduce(lambda x, y: x * y, flags)
                mask = mask.int()
            elif mask_type == "IRM":
                mask = abs(r) / (sum(([abs(n) for n in ref_spec])) + eps)
            elif mask_type == "IAM":
                mask = (abs(r)) / (abs(mix_spec) + eps)
                mask = mask.clamp(min=0, max=1)
            elif mask_type == "PSM" or mask_type == "NPSM":
                phase_r = r / (abs(r) + eps)
                phase_mix = mix_spec / (abs(mix_spec) + eps)
                cos_theta = phase_r.real * phase_mix.real + phase_r.imag * phase_mix.imag
                mask = (abs(r) / (abs(mix_spec) + eps)) * cos_theta
                mask = mask.clamp(min=0, max=1) if mask_label == "NPSM" else mask.clamp(min=-1, max=1)
            elif mask_type == "ICM":
                mask = r / (mix_spec + eps)
                mask.real = mask.real.clamp(min=-1, max=1)
                mask.imag = mask.imag.clamp(min=-1, max=1)
            assert mask is not None, f"mask type {mask_type} not supported"
            mask_label.append(mask)
        return mask_label

    def forward(
            self,
            speech_mix: torch.Tensor,
            speech_mix_lengths: torch.Tensor,
            **kwargs
    ) -> Tuple[torch.Tensor, Dict[str, torch.Tensor], torch.Tensor]:
        """Frontend + Encoder + Decoder + Calc loss

        Args:
            speech_mix: (Batch, samples) or (Batch, samples, channels)
            speech_ref: (Batch, num_speaker, samples) or (Batch, num_speaker, samples, channels)
            speech_lengths: (Batch,)
        """
        # clean speech signal of each speaker
        speech_ref = [
            kwargs['speech_ref{}'.format(spk + 1)] for spk in range(self.num_spk)
        ]
        if 'speech_ref{}'.format(self.num_spk + 1) in kwargs:
            # noise signal (optional, required when using frontend models with beamformering)
            speech_ref.append(kwargs['speech_ref{}'.format(self.num_spk + 1)])
        # (Batch, num_speaker, samples) or (Batch, num_speaker, samples, channels)
        speech_ref = torch.stack(speech_ref, dim=1)

        # dereverberated noisy signal (optional, only used for frontend models with WPE)
        dereverb_speech_ref = getattr(kwargs, 'dereverb_ref', None)

        speech_lengths = speech_mix_lengths
        assert speech_lengths.dim() == 1, speech_lengths.shape
        # Check that batch_size is unified
        assert (
                speech_mix.shape[0]
                == speech_ref.shape[0]
                == speech_lengths.shape[0]
        ), (speech_mix.shape, speech_ref.shape, speech_lengths.shape)
        batch_size = speech_mix.shape[0]

        # for data-parallel
        if speech_ref.dim() == 3:   # single-channel
            speech_ref = speech_ref[:, :, : speech_lengths.max()]
        else:   # multi-channel
            speech_ref = speech_ref[:, :, : speech_lengths.max(), :]
        if speech_mix.dim() == 3:   # single-channel
            speech_mix = speech_mix[:, : speech_lengths.max()]
        else:   # multi-channel
            speech_mix = speech_mix[:, : speech_lengths.max(), :]

        if self.tf_factor > 0:
            # prepare reference speech and reference spectrum
            speech_ref = torch.unbind(speech_ref, dim=1)
            spectrum_ref = [self.frontend.stft(sr)[0] for sr in speech_ref]
<<<<<<< HEAD
            # List[ComplexTensor(Batch, T, F)] or List[ComplexTensor(Batch, T, C, F)]
            spectrum_ref = [ComplexTensor(sr[..., 0], sr[..., 1]) for sr in spectrum_ref]
            sepctrum_mix = self.frontend.stft(speech_mix)[0]
            sepctrum_mix = ComplexTensor(sepctrum_mix[..., 0], sepctrum_mix[..., 1])

            # prepare ideal masks
            mask_ref = self._create_mask_label(sepctrum_mix, spectrum_ref, mask_type=self.mask_type)
            if dereverb_speech_ref is not None:
                dereverb_spectrum_ref = self.frontend.stft(dereverb_speech_ref)[0]
                dereverb_spectrum_ref = \
                    ComplexTensor(dereverb_spectrum_ref[..., 0], dereverb_spectrum_ref[..., 1])
                # ComplexTensor(B, T, F) or ComplexTensor(B, T, C, F)
                dereverb_mask_ref = self._create_mask_label(
                    sepctrum_mix, [dereverb_spectrum_ref], mask_type=self.mask_type
                )[0]

            # predict separated speech and masks
            spectrum_pre, tf_length, mask_pre = self.frontend(speech_mix, speech_lengths)

            # compute TF masking loss
            if mask_pre is None:
                # compute loss on magnitude spectrum instead
                magnitude_pre = [abs(ps) for ps in spectrum_pre]
                magnitude_ref = [abs(sr) for sr in spectrum_ref]
                tf_loss, perm = self._permutation_loss(magnitude_ref, magnitude_pre, self.tf_l1_loss)
            else:
                mask_pre_ = [mask_pre['spk{}'.format(spk + 1)] for spk in range(self.num_spk)]
                if len(mask_ref) > self.num_spk:
                    mask_noise_ref_ = mask_ref[-1]
                    mask_ref_ = mask_ref[:-1]
                else:
                    mask_noise_ref_ = None
                    mask_ref_ = mask_ref

                tf_loss, perm = self._permutation_loss(mask_ref_, mask_pre_, self.tf_l1_loss)

                if 'dereverb' in mask_pre:
                    if dereverb_speech_ref is None:
                        raise ValueError(
                            'No dereverberated reference for training!\n'
                            'Please Specify "--use_dereverb_ref true" in run.sh'
                        )
                    tf_loss = tf_loss + self.tf_l1_loss(dereverb_mask_ref, mask_pre['dereverb'])

                if 'noise' in mask_pre:
                    if mask_noise_ref_ is None:
                        raise ValueError(
                            'No noise reference for training!\n'
                            'Please Specify "--use_noise_ref true" in run.sh'
                        )
                    tf_loss = tf_loss + self.tf_l1_loss(mask_noise_ref_, mask_pre['noise'])

            if self.tf_factor == 1:
                si_snr_loss = None
                si_snr = None
                loss = tf_loss
            else:
                speech_pre = [self.frontend.stft.inverse(ps, speech_lengths)[0] for ps in spectrum_pre]
                if speech_ref.dim() == 4:
                    # For si_snr loss, only select one channel as the reference
                    speech_ref = [sr[..., self.ref_channel] for sr in speech_ref]
                # compute si-snr loss
                si_snr_loss, perm = self._permutation_loss(speech_ref, speech_pre, self.si_snr_loss, perm=perm)
                si_snr = - si_snr_loss

=======
            spectrum_ref = [ComplexTensor(sr[..., 0], sr[..., 1]) for sr in spectrum_ref]
            spectrum_mix = self.frontend.stft(speech_mix)[0]
            spectrum_mix = ComplexTensor(spectrum_mix[..., 0], spectrum_mix[..., 1])

            # prepare ideal masks
            mask_ref = self._create_mask_label(spectrum_mix, spectrum_ref, mask_type=self.mask_type)

            # predict separated speech and separated magnitude
            spectrum_pre, tf_length, mask_pre = self.frontend(speech_mix, speech_lengths)

            # compute TF masking loss
            # TODO:Chenda, Shall we add options for computing loss on the masked spectrum?
            tf_loss, perm = self._permutation_loss(mask_ref, mask_pre, self.tf_l2_loss)

            speech_pre = [self.frontend.stft.inverse(ps, speech_lengths)[0] for ps in spectrum_pre]

            # compute si-snr loss
            si_snr_loss, perm = self._permutation_loss(speech_ref, speech_pre, self.si_snr_loss, perm=perm)
            si_snr = - si_snr_loss

            if self.tf_factor == 1.0:
                loss = tf_loss
            else:
>>>>>>> f1bfcfe2
                loss = (1 - self.tf_factor) * si_snr_loss + self.tf_factor * tf_loss

            stats = dict(
                si_snr=si_snr.detach() if si_snr is not None else None,
                tf_loss=tf_loss.detach(),
                loss=loss.detach()
            )
        else:
            # TODO:Jing, should find better way to configure for the choice of tf loss and time-only loss.
            if speech_ref.dim() == 4:
                # For si_snr loss of multi-channel input, only select one channel as the reference
                speech_ref = [sr[..., self.ref_channel] for sr in speech_ref]

            speech_pre, speech_lengths, *__ = self.frontend.forward_rawwav(speech_mix, speech_lengths)
            speech_pre = torch.unbind(speech_pre, dim=1)

            # compute si-snr loss
            si_snr_loss, perm = self._permutation_loss(speech_ref, speech_pre, self.si_snr_loss)
            si_snr = - si_snr_loss
            loss = si_snr_loss
            stats = dict(
                si_snr=si_snr.detach(),
                loss=loss.detach()
            )

        # force_gatherable: to-device and to-tensor if scalar for DataParallel
        loss, stats, weight = force_gatherable((loss, stats, batch_size), loss.device)
        return loss, stats, weight


    @staticmethod
    def tf_l2_loss(ref, inf):
        """
        :param ref: (Batch, T, F)
        :param inf: (Batch, T, F)
        :return: (Batch)
        """
        l1loss = torch.norm((ref - inf), p=2, dim=[1,2])

        return l1loss

    @staticmethod
    def tf_l1_loss(ref, inf):
        """
        :param ref: (Batch, T, F) or (Batch, T, C, F)
        :param inf: (Batch, T, F) or (Batch, T, C, F)
        :return: (Batch)
        """
        assert ref.dim() == inf.dim()
        if ref.dim() == 3:
            l1loss = abs(ref - inf).mean(dim=[1, 2])
        elif ref.dim() == 4:
            l1loss = abs(ref - inf).mean(dim=[1, 2, 3])
        else:
            raise ValueError('Invalid input shape: ref={}, inf={}'.format(ref, inf))
        return l1loss

    @staticmethod
    def si_snr_loss(ref, inf):
        """
        :param ref: (Batch, samples)
        :param inf: (Batch, samples)
        :return: (Batch)
        """
        ref = ref / torch.norm(ref, p=2, dim=1, keepdim=True)
        inf = inf / torch.norm(inf, p=2, dim=1, keepdim=True)

        s_target = (ref * inf).sum(dim=1, keepdims=True) * ref
        e_noise = inf - s_target

        si_snr = 20 * torch.log10(torch.norm(s_target, p=2, dim=1) / torch.norm(e_noise, p=2, dim=1))
        return -si_snr

    @staticmethod
    def _permutation_loss(ref, inf, criterion, perm=None):
        """
        Args:
            ref (List[torch.Tensor]): [(batch, ...), ...]
            inf (List[torch.Tensor]): [(batch, ...), ...]
            criterion (function): Loss function
            perm: (batch)
        Returns:
            torch.Tensor: (batch)
        """
        num_spk = len(ref)

        def pair_loss(permutation):
            return sum(
                [criterion(ref[s], inf[t]) for s, t in enumerate(permutation)]
            ) / len(permutation)

        losses = torch.stack([pair_loss(p) for p in permutations(range(num_spk))], dim=1)
        if perm is None:
            loss, perm = torch.min(losses, dim=1)
        else:
            loss = losses[torch.arange(losses.shape[0]), perm]
            pass

        return loss.mean(), perm

    def collect_feats(
            self,
            speech_mix: torch.Tensor,
            speech_mix_lengths: torch.Tensor,
            **kwargs
    ) -> Dict[str, torch.Tensor]:
        # for data-parallel
        speech_mix = speech_mix[:, : speech_mix_lengths.max()]

        feats, feats_lengths = speech_mix, speech_mix_lengths
        return {"feats": feats, "feats_lengths": feats_lengths}<|MERGE_RESOLUTION|>--- conflicted
+++ resolved
@@ -120,7 +120,7 @@
             # prepare reference speech and reference spectrum
             speech_ref = torch.unbind(speech_ref, dim=1)
             spectrum_ref = [self.frontend.stft(sr)[0] for sr in speech_ref]
-<<<<<<< HEAD
+
             # List[ComplexTensor(Batch, T, F)] or List[ComplexTensor(Batch, T, C, F)]
             spectrum_ref = [ComplexTensor(sr[..., 0], sr[..., 1]) for sr in spectrum_ref]
             sepctrum_mix = self.frontend.stft(speech_mix)[0]
@@ -145,7 +145,7 @@
                 # compute loss on magnitude spectrum instead
                 magnitude_pre = [abs(ps) for ps in spectrum_pre]
                 magnitude_ref = [abs(sr) for sr in spectrum_ref]
-                tf_loss, perm = self._permutation_loss(magnitude_ref, magnitude_pre, self.tf_l1_loss)
+                tf_loss, perm = self._permutation_loss(magnitude_ref, magnitude_pre, self.tf_l2_loss)
             else:
                 mask_pre_ = [mask_pre['spk{}'.format(spk + 1)] for spk in range(self.num_spk)]
                 if len(mask_ref) > self.num_spk:
@@ -155,7 +155,9 @@
                     mask_noise_ref_ = None
                     mask_ref_ = mask_ref
 
-                tf_loss, perm = self._permutation_loss(mask_ref_, mask_pre_, self.tf_l1_loss)
+                # compute TF masking loss
+                # TODO:Chenda, Shall we add options for computing loss on the masked spectrum?
+                tf_loss, perm = self._permutation_loss(mask_ref_, mask_pre_, self.tf_l2_loss)
 
                 if 'dereverb' in mask_pre:
                     if dereverb_speech_ref is None:
@@ -186,31 +188,6 @@
                 si_snr_loss, perm = self._permutation_loss(speech_ref, speech_pre, self.si_snr_loss, perm=perm)
                 si_snr = - si_snr_loss
 
-=======
-            spectrum_ref = [ComplexTensor(sr[..., 0], sr[..., 1]) for sr in spectrum_ref]
-            spectrum_mix = self.frontend.stft(speech_mix)[0]
-            spectrum_mix = ComplexTensor(spectrum_mix[..., 0], spectrum_mix[..., 1])
-
-            # prepare ideal masks
-            mask_ref = self._create_mask_label(spectrum_mix, spectrum_ref, mask_type=self.mask_type)
-
-            # predict separated speech and separated magnitude
-            spectrum_pre, tf_length, mask_pre = self.frontend(speech_mix, speech_lengths)
-
-            # compute TF masking loss
-            # TODO:Chenda, Shall we add options for computing loss on the masked spectrum?
-            tf_loss, perm = self._permutation_loss(mask_ref, mask_pre, self.tf_l2_loss)
-
-            speech_pre = [self.frontend.stft.inverse(ps, speech_lengths)[0] for ps in spectrum_pre]
-
-            # compute si-snr loss
-            si_snr_loss, perm = self._permutation_loss(speech_ref, speech_pre, self.si_snr_loss, perm=perm)
-            si_snr = - si_snr_loss
-
-            if self.tf_factor == 1.0:
-                loss = tf_loss
-            else:
->>>>>>> f1bfcfe2
                 loss = (1 - self.tf_factor) * si_snr_loss + self.tf_factor * tf_loss
 
             stats = dict(
