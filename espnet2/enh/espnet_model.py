--- conflicted
+++ resolved
@@ -12,11 +12,8 @@
 from typeguard import check_argument_types
 
 from espnet2.enh.abs_enh import AbsEnhancement
-<<<<<<< HEAD
-=======
 from espnet2.enh.nets.tasnet import TasNet
 from espnet2.enh.nets.dprnn_raw import FaSNet_base as DPRNN
->>>>>>> 796f985b
 from espnet2.torch_utils.device_funcs import force_gatherable
 from espnet2.train.abs_espnet_model import AbsESPnetModel
 
@@ -863,11 +860,7 @@
         speech_ref = speech_ref[:, :, : speech_lengths.max()]
         speech_mix = speech_mix[:, : speech_lengths.max()]
 
-<<<<<<< HEAD
         if self.loss_type != "si_snr":
-=======
-        if not (isinstance(self.enh_model, TasNet) or isinstance(self.enh_model, DPRNN)):
->>>>>>> 796f985b
             # prepare reference speech and reference spectrum
             speech_ref = torch.unbind(speech_ref, dim=1)
             spectrum_ref = [self.enh_model.stft(sr)[0] for sr in speech_ref]
