import argparse
import logging
from typing import Callable
from typing import Collection
from typing import Dict
from typing import List
from typing import Optional
from typing import Tuple

import numpy as np
import torch
from typeguard import check_argument_types
from typeguard import check_return_type

from espnet2.asr.ctc import CTC
from espnet2.asr.decoder.abs_decoder import AbsDecoder
from espnet2.asr.decoder.rnn_decoder import RNNDecoder
from espnet2.asr.decoder.transformer_decoder import TransformerDecoder
from espnet2.asr.encoder.abs_encoder import AbsEncoder
from espnet2.asr.encoder.rnn_encoder import RNNEncoder
from espnet2.asr.encoder.transformer_encoder import TransformerEncoder
from espnet2.asr.encoder.vgg_rnn_encoder import VGGRNNEncoder
from espnet2.asr.espnet_enh_asr_model import ESPnetEnhASRModel
from espnet2.asr.espnet_model import ESPnetASRModel
from espnet2.asr.frontend.abs_frontend import AbsFrontend
from espnet2.asr.frontend.default import DefaultFrontend
from espnet2.asr.specaug.abs_specaug import AbsSpecAug
from espnet2.asr.specaug.specaug import SpecAug
from espnet2.enh.abs_enh import AbsEnhancement
from espnet2.enh.espnet_model import ESPnetEnhancementModel
from espnet2.enh.nets.beamformer_net import BeamformerNet
from espnet2.enh.nets.tasnet import TasNet
from espnet2.enh.nets.tf_mask_net import TFMaskingNet
from espnet2.layers.abs_normalize import AbsNormalize
from espnet2.layers.global_mvn import GlobalMVN
from espnet2.layers.utterance_mvn import UtteranceMVN
from espnet2.tasks.abs_task import AbsTask
from espnet2.torch_utils.initialize import initialize
from espnet2.train.class_choices import ClassChoices
from espnet2.train.collate_fn import CommonCollateFn
from espnet2.train.preprocessor import CommonPreprocessor_multi
from espnet2.train.trainer import Trainer
from espnet2.utils.get_default_kwargs import get_default_kwargs
from espnet2.utils.nested_dict_action import NestedDictAction
from espnet2.utils.types import int_or_none
from espnet2.utils.types import str2bool
from espnet2.utils.types import str_or_none

enh_choices = ClassChoices(
    name="enh",
    classes=dict(tf_masking=TFMaskingNet, tasnet=TasNet, wpe_beamformer=BeamformerNet),
    type_check=AbsEnhancement,
    default="tf_masking",
)
frontend_choices = ClassChoices(
    name="frontend",
    classes=dict(default=DefaultFrontend),
    type_check=AbsFrontend,
    default="default",
)
specaug_choices = ClassChoices(
    name="specaug",
    classes=dict(specaug=SpecAug),
    type_check=AbsSpecAug,
    default=None,
    optional=True,
)
normalize_choices = ClassChoices(
    "normalize",
    classes=dict(
        global_mvn=GlobalMVN,
        utterance_mvn=UtteranceMVN,
    ),
    type_check=AbsNormalize,
    default="utterance_mvn",
    optional=True,
)
encoder_choices = ClassChoices(
    "encoder",
    classes=dict(
        transformer=TransformerEncoder,
        vgg_rnn=VGGRNNEncoder,
        rnn=RNNEncoder,
    ),
    type_check=AbsEncoder,
    default="rnn",
)
decoder_choices = ClassChoices(
    "decoder",
    classes=dict(transformer=TransformerDecoder, rnn=RNNDecoder),
    type_check=AbsDecoder,
    default="rnn",
)

MAX_REFERENCE_NUM = 100


class ASRTask(AbsTask):
    # If you need more than one optimizers, change this value
    num_optimizers: int = 1

    # Add variable objects configurations
    class_choices_list = [
        # --enh and --enh_conf
        enh_choices,
        # --frontend and --frontend_conf
        frontend_choices,
        # --specaug and --specaug_conf
        specaug_choices,
        # --normalize and --normalize_conf
        normalize_choices,
        # --encoder and --encoder_conf
        encoder_choices,
        # --decoder and --decoder_conf
        decoder_choices,
    ]

    # If you need to modify train() or eval() procedures, change Trainer class here
    trainer = Trainer

    @classmethod
    def add_task_arguments(cls, parser: argparse.ArgumentParser):
        group = parser.add_argument_group(description="Task related")

        # NOTE(kamo): add_arguments(..., required=True) can't be used
        # to provide --print_config mode. Instead of it, do as
        required = parser.get_default("required")
        required += ["token_list"]

        group.add_argument(
            "--token_list",
            type=str_or_none,
            default=None,
            help="A text mapping int-id to token",
        )
        group.add_argument(
            "--init",
            type=lambda x: str_or_none(x.lower()),
            default=None,
            help="The initialization method",
            choices=[
                "chainer",
                "xavier_uniform",
                "xavier_normal",
                "kaiming_uniform",
                "kaiming_normal",
                None,
            ],
        )

        group.add_argument(
            "--input_size",
            type=int_or_none,
            default=None,
            help="The number of input dimension of the feature",
        )

        group.add_argument(
            "--ctc_conf",
            action=NestedDictAction,
            default=get_default_kwargs(CTC),
            help="The keyword arguments for CTC class.",
        )
        group.add_argument(
            "--asr_model_conf",
            action=NestedDictAction,
            default=get_default_kwargs(ESPnetASRModel),
            help="The keyword arguments for model class.",
        )

        group.add_argument(
            "--enh_model_conf",
            action=NestedDictAction,
            default=get_default_kwargs(ESPnetEnhancementModel),
            help="The keyword arguments for model class.",
        )

        group = parser.add_argument_group(description="Preprocess related")
        group.add_argument(
            "--use_preprocessor",
            type=str2bool,
            default=False,
            help="Apply preprocessing to data or not",
        )
        group.add_argument(
            "--token_type",
            type=str,
            default="bpe",
            choices=["bpe", "char", "word", "phn"],
            help="The text will be tokenized " "in the specified level token",
        )
        group.add_argument(
            "--bpemodel",
            type=str_or_none,
            default=None,
            help="The model file of sentencepiece",
        )
        parser.add_argument(
            "--non_linguistic_symbols",
            type=str_or_none,
            help="non_linguistic_symbols file path",
        )
        parser.add_argument(
            "--cleaner",
            type=str_or_none,
            choices=[None, "tacotron", "jaconv", "vietnamese"],
            default=None,
            help="Apply text cleaning",
        )
        parser.add_argument(
            "--g2p",
            type=str_or_none,
            choices=[None, "g2p_en", "pyopenjtalk", "pyopenjtalk_kana"],
            default=None,
            help="Specify g2p method if --token_type=phn",
        )

        for class_choices in cls.class_choices_list:
            # Append --<name> and --<name>_conf.
            # e.g. --encoder and --encoder_conf
            class_choices.add_arguments(group)

    @classmethod
    def build_collate_fn(
        cls, args: argparse.Namespace, train: bool
    ) -> Callable[
        [Collection[Tuple[str, Dict[str, np.ndarray]]]],
        Tuple[List[str], Dict[str, torch.Tensor]],
    ]:
        assert check_argument_types()
        # NOTE(kamo): int value = 0 is reserved by CTC-blank symbol
        return CommonCollateFn(float_pad_value=0.0, int_pad_value=-1)

    @classmethod
    def build_preprocess_fn(
        cls, args: argparse.Namespace, train: bool
    ) -> Optional[Callable[[str, Dict[str, np.array]], Dict[str, np.ndarray]]]:
        assert check_argument_types()
        # TODO(Jing): ask Kamo if it ok to support several args,
        # like text_name = 'text_ref1' and 'text_ref2'
        if args.use_preprocessor:
            retval = CommonPreprocessor_multi(
                train=train,
                token_type=args.token_type,
                token_list=args.token_list,
                bpemodel=args.bpemodel,
                non_linguistic_symbols=args.non_linguistic_symbols,
                text_name=["text_ref1", "text_ref2"],
                text_cleaner=args.cleaner,
                g2p_type=args.g2p,
            )
        else:
            retval = None
        assert check_return_type(retval)
        return retval

    @classmethod
    def required_data_names(
        cls, train: bool = True, inference: bool = False
    ) -> Tuple[str, ...]:
        if not inference:
            retval = ("speech_mix", "speech_ref1", "text_ref1")
        else:
            # Recognition mode
            retval = ("speech_mix",)
        return retval

    @classmethod
<<<<<<< HEAD
    def optional_data_names(cls, inference: bool = False) -> Tuple[str, ...]:
        if not inference:
            retval = ["dereverb_ref"]
            retval += [
                "speech_ref{}".format(n) for n in range(2, MAX_REFERENCE_NUM + 1)
            ]
            retval += ["text_ref{}".format(n) for n in range(2, MAX_REFERENCE_NUM + 1)]
            retval += ["noise_ref{}".format(n) for n in range(1, MAX_REFERENCE_NUM + 1)]
        else:
            retval = ["speech_ref{}".format(n) for n in range(1, MAX_REFERENCE_NUM + 1)]
=======
    def optional_data_names(
        cls, train: bool = True, inference: bool = False
    ) -> Tuple[str, ...]:
        retval = ["dereverb_ref"]
        retval += ["speech_ref{}".format(n) for n in range(2, MAX_REFERENCE_NUM + 1)]
        retval += ["text_ref{}".format(n) for n in range(2, MAX_REFERENCE_NUM + 1)]
        retval += ["noise_ref{}".format(n) for n in range(1, MAX_REFERENCE_NUM + 1)]
>>>>>>> 7a6795b1
        retval = tuple(retval)
        assert check_return_type(retval)
        return retval

    @classmethod
    def build_model(cls, args: argparse.Namespace) -> ESPnetEnhASRModel:
        assert check_argument_types()
        if isinstance(args.token_list, str):
            with open(args.token_list, encoding="utf-8") as f:
                token_list = [line.rstrip() for line in f]

            # Overwriting token_list to keep it as "portable".
            args.token_list = list(token_list)
        elif isinstance(args.token_list, (tuple, list)):
            token_list = list(args.token_list)
        else:
            raise RuntimeError("token_list must be str or list")
        vocab_size = len(token_list)
        logging.info(f"Vocabulary size: {vocab_size }")

        # 0. Build pre enhancement model
        enh_model = enh_choices.get_class(args.enh)(**args.enh_conf)

        # 1. frontend
        if args.input_size is None:
            # Extract features in the model
            frontend_class = frontend_choices.get_class(args.frontend)
            frontend = frontend_class(**args.frontend_conf)
            input_size = frontend.output_size()
        else:
            # Give features from data-loader
            args.frontend = None
            args.frontend_conf = {}
            frontend = None
            input_size = args.input_size

        # 2. Data augmentation for spectrogram
        if args.specaug is not None:
            specaug_class = specaug_choices.get_class(args.specaug)
            specaug = specaug_class(**args.specaug_conf)
        else:
            specaug = None

        # 3. Normalization layer
        if args.normalize is not None:
            normalize_class = normalize_choices.get_class(args.normalize)
            normalize = normalize_class(**args.normalize_conf)
        else:
            normalize = None

        # 4. Encoder
        encoder_class = encoder_choices.get_class(args.encoder)
        encoder = encoder_class(input_size=input_size, **args.encoder_conf)

        # 5. Decoder
        decoder_class = decoder_choices.get_class(args.decoder)

        decoder = decoder_class(
            vocab_size=vocab_size,
            encoder_output_size=encoder.output_size(),
            **args.decoder_conf,
        )

        # 6. CTC
        ctc = CTC(
            odim=vocab_size, encoder_output_sizse=encoder.output_size(), **args.ctc_conf
        )

        # 7. RNN-T Decoder (Not implemented)
        rnnt_decoder = None

        # 8. Build model
        model = ESPnetEnhASRModel(
            vocab_size=vocab_size,
            enh=enh_model,
            frontend=frontend,
            specaug=specaug,
            normalize=normalize,
            encoder=encoder,
            decoder=decoder,
            ctc=ctc,
            rnnt_decoder=rnnt_decoder,
            token_list=token_list,
            **args.asr_model_conf,
        )

        # FIXME(kamo): Should be done in model?
        # 9. Initialize
        if args.init is not None:
            initialize(model, args.init)

        assert check_return_type(model)
        return model<|MERGE_RESOLUTION|>--- conflicted
+++ resolved
@@ -266,7 +266,6 @@
         return retval
 
     @classmethod
-<<<<<<< HEAD
     def optional_data_names(cls, inference: bool = False) -> Tuple[str, ...]:
         if not inference:
             retval = ["dereverb_ref"]
@@ -277,15 +276,6 @@
             retval += ["noise_ref{}".format(n) for n in range(1, MAX_REFERENCE_NUM + 1)]
         else:
             retval = ["speech_ref{}".format(n) for n in range(1, MAX_REFERENCE_NUM + 1)]
-=======
-    def optional_data_names(
-        cls, train: bool = True, inference: bool = False
-    ) -> Tuple[str, ...]:
-        retval = ["dereverb_ref"]
-        retval += ["speech_ref{}".format(n) for n in range(2, MAX_REFERENCE_NUM + 1)]
-        retval += ["text_ref{}".format(n) for n in range(2, MAX_REFERENCE_NUM + 1)]
-        retval += ["noise_ref{}".format(n) for n in range(1, MAX_REFERENCE_NUM + 1)]
->>>>>>> 7a6795b1
         retval = tuple(retval)
         assert check_return_type(retval)
         return retval
