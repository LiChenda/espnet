--- conflicted
+++ resolved
@@ -3,11 +3,7 @@
 
 .PHONY: all clean
 
-<<<<<<< HEAD
-all: virtualenv chainer_patch kaldi nkf kaldi-io-for-python warp-ctc chainer_ctc sentencepiece moses nara_wpe
-=======
-all: venv chainer_patch.done kaldi.done nkf.done kaldi-io-for-python.done warp-ctc.done chainer_ctc.done sentencepiece.done moses
->>>>>>> 6d42d540
+all: venv chainer_patch.done kaldi.done nkf.done kaldi-io-for-python.done warp-ctc.done chainer_ctc.done sentencepiece.done moses nara_wpe
 
 all_python: venv chainer_patch.done warp-ctc.done chainer_ctc.done
 
@@ -68,16 +64,12 @@
 	. venv/bin/activate; cd chainer_ctc && pip install .
 	touch chainer_ctc.done
 
-<<<<<<< HEAD
 nara_wpe: virtualenv
 	. venv/bin/activate; pip install git+https://github.com/fgnt/nara_wpe.git
 	. venv/bin/activate; pip install soundfile
 
-sentencepiece:
-=======
 sentencepiece.done:
 	rm -rf sentencepiece
->>>>>>> 6d42d540
 	git clone https://github.com/google/sentencepiece.git
 	cd sentencepiece && mkdir build && cd build && (cmake3 .. || cmake ..) && $(MAKE)
 	touch sentencepiece.done
