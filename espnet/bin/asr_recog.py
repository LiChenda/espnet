--- conflicted
+++ resolved
@@ -152,43 +152,28 @@
         help="Normalize transducer scores by length",
     )
     # rnnlm related
-<<<<<<< HEAD
-    parser.add_argument('--rnnlm', type=str, default=None,
-                        help='RNNLM model file to read')
-    parser.add_argument('--rnnlm-conf', type=str, default=None,
-                        help='RNNLM model config file to read')
-    parser.add_argument('--word-rnnlm', type=str, default=None,
-                        help='Word RNNLM model file to read')
-    parser.add_argument('--word-rnnlm-conf', type=str, default=None,
-                        help='Word RNNLM model config file to read')
-    parser.add_argument('--word-dict', type=str, default=None,
-                        help='Word list to read')
-    parser.add_argument('--lm-weight', type=float, default=0.1,
-                        help='RNNLM weight')
+    parser.add_argument(
+        "--rnnlm", type=str, default=None, help="RNNLM model file to read"
+    )
+    parser.add_argument(
+        "--rnnlm-conf", type=str, default=None, help="RNNLM model config file to read"
+    )
+    parser.add_argument(
+        "--word-rnnlm", type=str, default=None, help="Word RNNLM model file to read"
+    )
+    parser.add_argument(
+        "--word-rnnlm-conf",
+        type=str,
+        default=None,
+        help="Word RNNLM model config file to read",
+    )
+    parser.add_argument("--word-dict", type=str, default=None, help="Word list to read")
+    parser.add_argument("--lm-weight", type=float, default=0.1, help="RNNLM weight")
     # ngram related
     parser.add_argument('--ngram-model', type=str, default=None,
                         help='ngram model file to read')
     parser.add_argument('--ngram-weight', type=float, default=0.1,
                         help='ngram weight')
-=======
-    parser.add_argument(
-        "--rnnlm", type=str, default=None, help="RNNLM model file to read"
-    )
-    parser.add_argument(
-        "--rnnlm-conf", type=str, default=None, help="RNNLM model config file to read"
-    )
-    parser.add_argument(
-        "--word-rnnlm", type=str, default=None, help="Word RNNLM model file to read"
-    )
-    parser.add_argument(
-        "--word-rnnlm-conf",
-        type=str,
-        default=None,
-        help="Word RNNLM model config file to read",
-    )
-    parser.add_argument("--word-dict", type=str, default=None, help="Word list to read")
-    parser.add_argument("--lm-weight", type=float, default=0.1, help="RNNLM weight")
->>>>>>> 4627ea22
     # streaming related
     parser.add_argument(
         "--streaming-mode",
