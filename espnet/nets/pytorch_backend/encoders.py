--- conflicted
+++ resolved
@@ -32,17 +32,12 @@
                 inputdim = idim
             else:
                 inputdim = hdim
-<<<<<<< HEAD
-            rnn = torch.nn.LSTM(inputdim, cdim, dropout=dropout, num_layers=1, bidirectional=True,
-                                batch_first=True) if typ == "lstm" \
-                else torch.nn.GRU(inputdim, cdim, dropout=dropout, num_layers=1, bidirectional=True, batch_first=True)
-            setattr(self, "bi%s%d" % (typ, i), rnn)
-=======
+
             rnn = torch.nn.LSTM(inputdim, cdim, dropout=dropout, num_layers=1, bidirectional=bidir,
                                 batch_first=True) if "lstm" in typ \
                 else torch.nn.GRU(inputdim, cdim, dropout=dropout, num_layers=1, bidirectional=bidir, batch_first=True)
             setattr(self, "%s%d" % ("birnn" if bidir else "rnn", i), rnn)
->>>>>>> d51251c7
+
             # bottleneck layer to merge
             if bidir:
                 setattr(self, "bt%d" % i, torch.nn.Linear(2 * cdim, hdim))
@@ -66,15 +61,9 @@
         # logging.info(self.__class__.__name__ + ' input lengths: ' + str(ilens))
         for layer in six.moves.range(self.elayers):
             xs_pack = pack_padded_sequence(xs_pad, ilens, batch_first=True)
-<<<<<<< HEAD
             birnn = getattr(self, 'bi' + self.typ + str(layer))
             birnn.flatten_parameters()
             ys, _ = birnn(xs_pack)
-=======
-            rnn = getattr(self, ("birnn" if self.bidir else "rnn") + str(layer))
-            rnn.flatten_parameters()
-            ys, _ = rnn(xs_pack)
->>>>>>> d51251c7
             # ys: utt list of frame x cdim x 2 (2: means bidirectional)
             ys_pad, ilens = pad_packed_sequence(ys, batch_first=True)
             sub = self.subsample[layer + 1]
@@ -100,30 +89,17 @@
     :param str typ: The RNN type
     """
 
-<<<<<<< HEAD
-    def __init__(self, idim, elayers, cdim, hdim, dropout, typ="lstm"):
-        super(BRNN, self).__init__()
-        if typ == "lstm":
-            rnn = torch.nn.LSTM(idim, cdim, elayers, batch_first=True,
-                                dropout=dropout, bidirectional=True)
-        else:
-            rnn = torch.nn.GRU(idim, cdim, elayers, batch_first=True,
-                               dropout=dropout, bidirectional=True)
-        setattr(self, "nb%s" % typ, rnn)
-        self.l_last = torch.nn.Linear(cdim * 2, hdim)
-=======
     def __init__(self, idim, elayers, cdim, hdim, dropout, typ="blstm"):
         super(RNN, self).__init__()
         bidir = typ[0] == "b"
-        self.nbrnn = torch.nn.LSTM(idim, cdim, elayers, batch_first=True,
-                                   dropout=dropout, bidirectional=bidir) if "lstm" in typ \
+        self.nblstm = torch.nn.LSTM(idim, cdim, elayers, batch_first=True,
+                                    dropout=dropout, bidirectional=bidir) if "lstm" in typ \
             else torch.nn.GRU(idim, cdim, elayers, batch_first=True, dropout=dropout,
                               bidirectional=bidir)
         if bidir:
             self.l_last = torch.nn.Linear(cdim * 2, hdim)
         else:
             self.l_last = torch.nn.Linear(cdim, hdim)
->>>>>>> d51251c7
         self.typ = typ
 
     def forward(self, xs_pad, ilens):
@@ -136,9 +112,9 @@
         """
         logging.info(self.__class__.__name__ + ' input lengths: ' + str(ilens))
         xs_pack = pack_padded_sequence(xs_pad, ilens, batch_first=True)
-        birnn = getattr(self, 'nb' + self.typ)
-        birnn.flatten_parameters()
-        ys, _ = birnn(xs_pack)
+        self.nblstm.flatten_parameters()
+        # self.nbrnn.flatten_parameters()
+        ys, _ = self.nblstm(xs_pack)
         # ys: utt list of frame x cdim x 2 (2: means bidirectional)
         ys_pad, ilens = pad_packed_sequence(ys, batch_first=True)
         # (sum _utt frame_utt) x dim
