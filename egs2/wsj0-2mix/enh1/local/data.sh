#!/bin/bash

# Copyright 2020  Shanghai Jiao Tong University (Authors: Chenda Li, Wangyou Zhang)
# Apache 2.0
set -e
set -u
set -o pipefail

min_or_max=min

. utils/parse_options.sh

log() {
    local fname=${BASH_SOURCE[1]##*/}
    echo -e "$(date '+%Y-%m-%dT%H:%M:%S') (${fname}:${BASH_LINENO[0]}:${FUNCNAME[1]}) $*"
}

help_message=$(cat << EOF
Usage: $0 [min_or_max]
  optional argument:
    [min_or_max]: min (Default), max
EOF
)

if [ $# -eq 0 ]; then
    min_or_max=min
elif [ $# -eq 1 ]; then
    case $1 in
     min)
       min_or_max=min
       ;;
     max)
       min_or_max=max
       ;;
     *)
       log "Error: invalid command line arguments"
       log "${help_message}"
       exit 1;
    esac
else
    log "Error: invalid command line arguments"
    log "${help_message}"
    exit 1
fi

. ./db.sh

wsj_full_wav=$PWD/data/wsj0/wsj0_wav
wsj_2mix_wav=$PWD/data/wsj0_mix/2speakers
wsj_2mix_scripts=$PWD/data/wsj0_mix/scripts

train_set="tr"
train_dev="cv"
recog_set="tt"

other_text=data/local/other_text/text
nlsyms=data/nlsyms.txt

if [ ! -e "${WSJ0}" ]; then
    log "Fill the value of 'WSJ0' of db.sh"
    exit 1
fi
if [ ! -e "${WSJ1}" ]; then
    log "Fill the value of 'WSJ1' of db.sh"
    exit 1
fi


### This part is for WSJ0 mix
### Download mixture scripts and create mixtures for 2 speakers
<<<<<<< HEAD
local/wsj0_create_mixture.sh --min-or-max ${min_or_max} \
    ${wsj_2mix_scripts} ${WSJ0} ${wsj_full_wav} ${wsj_2mix_wav} || exit 1;
=======
local/wsj0_create_mixture.sh ${wsj_2mix_scripts} ${WSJ0} ${wsj_full_wav} \
    ${wsj_2mix_wav} || exit 1;
>>>>>>> 47c66b9e
local/wsj0_2mix_data_prep.sh --min-or-max ${min_or_max} \
    ${wsj_2mix_wav}/wav16k/${min_or_max} ${wsj_2mix_scripts} ${wsj_full_wav} || exit 1;

### create .scp file for reference audio
for folder in tr cv tt;
do
    sed -e 's/\/mix\//\/s1\//g' ./data/$folder/wav.scp > ./data/$folder/spk1.scp
    sed -e 's/\/mix\//\/s2\//g' ./data/$folder/wav.scp > ./data/$folder/spk2.scp
done


### Also need wsj corpus to prepare language information
### This is from Kaldi WSJ recipe
log "local/wsj_data_prep.sh ${WSJ0}/??-{?,??}.? ${WSJ1}/??-{?,??}.?"
local/wsj_data_prep.sh ${WSJ0}/??-{?,??}.? ${WSJ1}/??-{?,??}.?
log "local/wsj_format_data.sh"
local/wsj_format_data.sh
log "mkdir -p data/wsj"
mkdir -p data/wsj
log "mv data/{dev_dt_*,local,test_dev*,test_eval*,train_si284} data/wsj"
mv data/{dev_dt_*,local,test_dev*,test_eval*,train_si284} data/wsj




log "Prepare text from lng_modl dir: ${WSJ1}/13-32.1/wsj1/doc/lng_modl/lm_train/np_data/{87,88,89}/*.z -> ${other_text}"
mkdir -p "$(dirname ${other_text})"

# NOTE(kamo): Give utterance id to each texts.
zcat ${WSJ1}/13-32.1/wsj1/doc/lng_modl/lm_train/np_data/{87,88,89}/*.z | \
    grep -v "<" | tr "[:lower:]" "[:upper:]" | \
    awk '{ printf("wsj1_lng_%07d %s\n",NR,$0) } ' > ${other_text}



log "Create non linguistic symbols: ${nlsyms}"
cut -f 2- data/wsj/train_si284/text | tr " " "\n" | sort | uniq | grep "<" > ${nlsyms}
cat ${nlsyms}<|MERGE_RESOLUTION|>--- conflicted
+++ resolved
@@ -5,10 +5,6 @@
 set -e
 set -u
 set -o pipefail
-
-min_or_max=min
-
-. utils/parse_options.sh
 
 log() {
     local fname=${BASH_SOURCE[1]##*/}
@@ -68,13 +64,8 @@
 
 ### This part is for WSJ0 mix
 ### Download mixture scripts and create mixtures for 2 speakers
-<<<<<<< HEAD
-local/wsj0_create_mixture.sh --min-or-max ${min_or_max} \
-    ${wsj_2mix_scripts} ${WSJ0} ${wsj_full_wav} ${wsj_2mix_wav} || exit 1;
-=======
 local/wsj0_create_mixture.sh ${wsj_2mix_scripts} ${WSJ0} ${wsj_full_wav} \
     ${wsj_2mix_wav} || exit 1;
->>>>>>> 47c66b9e
 local/wsj0_2mix_data_prep.sh --min-or-max ${min_or_max} \
     ${wsj_2mix_wav}/wav16k/${min_or_max} ${wsj_2mix_scripts} ${wsj_full_wav} || exit 1;
 
